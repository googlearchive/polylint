{
  "name": "polylint",
  "version": "2.4.2",
  "description": "Keeps your Polymer Elements clean and functional!",
  "main": "polylint.js",
  "bin": "bin/polylint.js",
  "scripts": {
    "test": "node_modules/.bin/jshint polylint.js lib test && node_modules/.bin/mocha test/test.js"
  },
  "repository": {
    "type": "git",
    "url": "https://github.com/PolymerLabs/polylint.git"
  },
  "author": "The Polymer Project Authors",
  "license": "BSD-3-Clause",
  "bugs": {
    "url": "https://github.com/PolymerLabs/polylint/issues"
  },
  "homepage": "https://github.com/PolymerLabs/polylint",
  "dependencies": {
    "colors": "^1.1.0",
    "command-line-args": "^1.0.0",
    "dom5": "^1.0.2",
<<<<<<< HEAD
    "espree": "^2.2.5",
    "estraverse": "^4.1.0",
    "hydrolysis": "^1.17.0",
=======
    "hydrolysis": "^1.19.2",
>>>>>>> 647871b1
    "optimist": "^0.6.1",
    "path-is-absolute": "^1.0.0",
    "pegjs": "^0.8.0"
  },
  "devDependencies": {
    "chai": "^2.3.0",
    "jshint": "^2.7.0",
    "mocha": "^2.2.4"
  }
}<|MERGE_RESOLUTION|>--- conflicted
+++ resolved
@@ -21,13 +21,9 @@
     "colors": "^1.1.0",
     "command-line-args": "^1.0.0",
     "dom5": "^1.0.2",
-<<<<<<< HEAD
     "espree": "^2.2.5",
     "estraverse": "^4.1.0",
-    "hydrolysis": "^1.17.0",
-=======
     "hydrolysis": "^1.19.2",
->>>>>>> 647871b1
     "optimist": "^0.6.1",
     "path-is-absolute": "^1.0.0",
     "pegjs": "^0.8.0"
